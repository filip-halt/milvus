--- conflicted
+++ resolved
@@ -32,18 +32,15 @@
 - \#530 - BuildIndex stop when do build index and search simultaneously
 - \#532 - assigin value to `table_name` from confest shell
 - \#533 - NSG build failed with MetricType Inner Product
-<<<<<<< HEAD
-- \#548 - NSG search accuracy is too low
-=======
 - \#543 - client raise exception in shards when search results is empty
 - \#545 - Avoid dead circle of build index thread when error occurs
 - \#547 - NSG build failed using GPU-edition if set gpu_enable false
+- \#548 - NSG search accuracy is too low
 - \#552 - Server down during building index_type: IVF_PQ using GPU-edition
 - \#561 - Milvus server should report exception/error message or terminate on mysql metadata backend error
 - \#599 - Build index log is incorrect
 - \#602 - Optimizer specify wrong gpu_id
 - \#606 - No log generated during building index with CPU
->>>>>>> 6f58f755
 
 ## Feature
 - \#12 - Pure CPU version for Milvus
