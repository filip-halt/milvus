# Changelog

Please mark all change in change log and use the ticket from JIRA.

# Milvus 0.5.0 (TODO)

## Bug
<<<<<<< HEAD
- MS-577 - Unittest Query randomly hung
=======
- MS-568 - Fix gpuresource free error
- MS-572 - Milvus crash when get SIGINT
>>>>>>> c72d8ac1

## Improvement
- MS-552 - Add and change the easylogging library
- MS-553 - Refine cache code
- MS-557 - Merge Log.h
- MS-556 - Add Job Definition in Scheduler
- MS-558 - Refine status code
- MS-562 - Add JobMgr and TaskCreator in Scheduler
- MS-566 - Refactor cmake
- MS-555 - Remove old scheduler

## New Feature

## Task
- MS-554 - Change license to Apache 2.0
- MS-561 - Add contributing guidelines, code of conduct and README docs
- MS-567 - Add NOTICE.md
- MS-569 - Complete the NOTICE.md
- MS-575 - Add Clang-format & Clang-tidy & Cpplint

# Milvus 0.4.0 (2019-09-12)

## Bug
- MS-119 - The problem of combining the log files
- MS-121 - The problem that user can't change the time zone
- MS-411 - Fix metric unittest linking error
- MS-412 - Fix gpu cache logical error
- MS-416 - ExecutionEngineImpl::GpuCache has not return value cause crash
- MS-417 - YAML sequence load disable cause scheduler startup failed
- MS-413 - Create index failed and server exited
- MS-427 - Describe index error after drop index
- MS-432 - Search vectors params nprobe need to check max number
- MS-431 - Search vectors params nprobe: 0/-1, expected result: raise exception
- MS-331 - Crate Table : when table exists, error code is META_FAILED(code=15) rather than ILLEGAL TABLE NAME(code=9))
- MS-430 - Search no result if index created with FLAT
- MS-443 - Create index hang again
- MS-436 - Delete vectors failed if index created with index_type: IVF_FLAT/IVF_SQ8
- MS-449 - Add vectors twice success, once with ids, the other no ids
- MS-450 - server hang after run stop_server.sh
- MS-458 - Keep building index for one file when no gpu resource
- MS-461 - Mysql meta unittest failed
- MS-462 - Run milvus server twices, should display error
- MS-463 - Search timeout
- MS-467 - mysql db test failed
- MS-470 - Drop index success, which table not created
- MS-471 - code coverage run failed
- MS-492 - Drop index failed if index have been created with index_type: FLAT
- MS-493 - Knowhere unittest crash
- MS-453 - GPU search error when nprobe set more than 1024
- MS-474 - Create index hang if use branch-0.3.1 server config
- MS-510 - unittest out of memory and crashed
- MS-507 - Dataset 10m-512, index type sq8，performance in-normal when set CPU_CACHE to 16 or 64
- MS-543 - SearchTask fail without exception

## Improvement
- MS-327 - Clean code for milvus
- MS-336 - Scheduler interface
- MS-344 - Add TaskTable Test
- MS-345 - Add Node Test
- MS-346 - Add some implementation of scheduler to solve compile error
- MS-348 - Add ResourceFactory Test
- MS-350 - Remove knowhere submodule
- MS-354 - Add task class and interface in scheduler
- MS-355 - Add copy interface in ExcutionEngine
- MS-357 - Add minimum schedule function
- MS-359 - Add cost test in new scheduler
- MS-361 - Add event in resource
- MS-364 - Modify tasktableitem in tasktable
- MS-365 - Use tasktableitemptr instead in event
- MS-366 - Implement TaskTable
- MS-368 - Implement cost.cpp
- MS-371 - Add TaskTableUpdatedEvent
- MS-373 - Add resource test
- MS-374 - Add action definition
- MS-375 - Add Dump implementation for Event
- MS-376 - Add loader and executor enable flag in Resource avoid diskresource execute task
- MS-377 - Improve process thread trigger in ResourceMgr, Scheduler and TaskTable
- MS-378 - Debug and Update normal_test in scheduler unittest
- MS-379 - Add Dump implementation in Resource
- MS-380 - Update resource loader and executor, work util all finished
- MS-383 - Modify condition variable usage in scheduler
- MS-384 - Add global instance of ResourceMgr and Scheduler
- MS-389 - Add clone interface in Task
- MS-390 - Update resource construct function
- MS-391 - Add PushTaskToNeighbourHasExecutor action
- MS-394 - Update scheduler unittest
- MS-400 - Add timestamp record in task state change function
- MS-402 - Add dump implementation for TaskTableItem
- MS-406 - Add table flag for meta
- MS-403 - Add GpuCacheMgr
- MS-404 - Release index after search task done avoid memory increment continues
- MS-405 - Add delete task support
- MS-407 - Reconstruct MetricsCollector
- MS-408 - Add device_id in resource construct function
- MS-409 - Using new scheduler
- MS-413 - Remove thrift dependency
- MS-410 - Add resource config comment
- MS-414 - Add TaskType in Scheduler::Task
- MS-415 - Add command tasktable to dump all tasktables
- MS-418 - Update server_config.template file, set CPU compute only default
- MS-419 - Move index_file_size from IndexParam to TableSchema
- MS-421 - Add TaskLabel in scheduler
- MS-422 - Support DeleteTask in Multi-GpuResource case
- MS-428 - Add PushTaskByDataLocality in scheduler
- MS-440 - Add DumpTaskTables in sdk
- MS-442 - Merge Knowhere
- MS-445 - Rename CopyCompleted to LoadCompleted
- MS-451 - Update server_config.template file, set GPU compute default
- MS-455 - Distribute tasks by minimal cost in scheduler
- MS-460 - Put transport speed as weight when choosing neighbour to execute task
- MS-459 - Add cache for pick function in tasktable
- MS-476 - Improve search performance
- MS-482 - Change search stream transport to unary in grpc
- MS-487 - Define metric type in CreateTable
- MS-488 - Improve code format in scheduler
- MS-495 - cmake: integrated knowhere
- MS-496 - Change the top_k limitation from 1024 to 2048
- MS-502 - Update tasktable_test in scheduler
- MS-504 - Update node_test in scheduler
- MS-505 - Install core unit test and add to coverage
- MS-508 - Update normal_test in scheduler
- MS-532 - Add grpc server unittest
- MS-511 - Update resource_test in scheduler
- MS-517 - Update resource_mgr_test in scheduler
- MS-518 - Add schedinst_test in scheduler
- MS-519 - Add event_test in scheduler
- MS-520 - Update resource_test in scheduler
- MS-524 - Add some unittest in event_test and resource_test
- MS-525 - Disable parallel reduce in SearchTask
- MS-527 - Update scheduler_test and enable it
- MS-528 - Hide some config used future
- MS-530 - Add unittest for SearchTask->Load
- MS-531 - Disable next version code
- MS-533 - Update resource_test to cover dump function
- MS-523 - Config file validation
- MS-539 - Remove old task code
- MS-546 - Add simple mode resource_config
- MS-570 - Add prometheus docker-compose file

## New Feature
- MS-343 - Implement ResourceMgr
- MS-338 - NewAPI: refine code to support CreateIndex
- MS-339 - NewAPI: refine code to support DropIndex
- MS-340 - NewAPI: implement DescribeIndex

## Task
- MS-297 - disable mysql unit test

# Milvus 0.3.1 (2019-07-10)

## Bug

- MS-148 - Disable cleanup if mode is read only
- MS-149 - Fixed searching only one index file issue in distributed mode
- MS-153 - Fix c_str error when connecting to MySQL
- MS-157 - Fix changelog
- MS-190 - Use env variable to switch mem manager and fix cmake
- MS-217 - Fix SQ8 row count bug
- MS-224 - Return AlreadyExist status in MySQLMetaImpl::CreateTable if table already exists
- MS-232 - Add MySQLMetaImpl::UpdateTableFilesToIndex and set maximum_memory to default if config value = 0
- MS-233 - Remove mem manager log
- MS-230 - Change parameter name: Maximum_memory to insert_buffer_size
- MS-234 - Some case cause background merge thread stop
- MS-235 - Some test cases random fail
- MS-236 - Add MySQLMetaImpl::HasNonIndexFiles
- MS-257 - Update bzip2 download url
- MS-288 - Update compile scripts
- MS-330 - Stability test failed caused by server core dumped
- MS-347 - Build index hangs again
- MS-382 - fix MySQLMetaImpl::CleanUpFilesWithTTL unknown column bug

## Improvement
- MS-156 - Add unittest for merge result functions
- MS-152 - Delete assert in MySQLMetaImpl and change MySQLConnectionPool impl
- MS-204 - Support multi db_path
- MS-206 - Support SQ8 index type
- MS-208 - Add buildinde interface for C++ SDK
- MS-212 - Support Inner product metric type
- MS-241 - Build Faiss with MKL if using Intel CPU; else build with OpenBlas
- MS-242 - Clean up cmake and change MAKE_BUILD_ARGS to be user defined variable
- MS-245 - Improve search result transfer performance
- MS-248 - Support AddVector/SearchVector profiling
- MS-256 - Add more cache config
- MS-260 - Refine log
- MS-249 - Check machine hardware during initialize
- MS-261 - Update faiss version to 1.5.3 and add BUILD_FAISS_WITH_MKL as an option
- MS-266 - Improve topk reduce time by using multi-threads
- MS-275 - Avoid sqlite logic error excetion
- MS-278 - add IndexStatsHelper
- MS-313 - add GRPC
- MS-325 - add grpc status return for C++ sdk and modify some format
- MS-278 - Add IndexStatsHelper
- MS-312 - Set openmp thread number by config
- MS-305 - Add CPU core percent metric
- MS-310 - Add milvus CPU utilization ratio and CPU/GPU temperature metrics
- MS-324 - Show error when there is not enough gpu memory to build index
- MS-328 - Check metric type on server start
- MS-332 - Set grpc and thrift server run concurrently
- MS-352 - Add hybrid index

## New Feature
- MS-180 - Add new mem manager
- MS-195 - Add nlist and use_blas_threshold conf
- MS-137 - Integrate knowhere

## Task

- MS-125 - Create 0.3.1 release branch
- MS-306 - Optimize build efficiency

# Milvus 0.3.0 (2019-06-30)

## Bug
- MS-104 - Fix unittest lcov execution error
- MS-102 - Fix build script file condition error
- MS-80 - Fix server hang issue
- MS-89 - Fix compile failed, libgpufaiss.a link missing
- MS-90 - Fix arch match incorrect on ARM
- MS-99 - Fix compilation bug
- MS-110 - Avoid huge file size

## Improvement
- MS-82 - Update server startup welcome message
- MS-83 - Update vecwise to Milvus
- MS-77 - Performance issue of post-search action
- MS-22 - Enhancement for MemVector size control 
- MS-92 - Unify behavior of debug and release build
- MS-98 - Install all unit test to installation directory
- MS-115 - Change is_startup of metric_config switch from true to on
- MS-122 - Archive criteria config 
- MS-124 - HasTable interface
- MS-126 - Add more error code
- MS-128 - Change default db path

## New Feature

- MS-57 - Implement index load/search pipeline
- MS-56 - Add version information when server is started
- MS-64 - Different table can have different index type
- MS-52 - Return search score
- MS-66 - Support time range query
- MS-68 - Remove rocksdb from third-party
- MS-70 - cmake: remove redundant libs in src
- MS-71 - cmake: fix faiss dependency
- MS-72 - cmake: change prometheus source to git
- MS-73 - cmake: delete civetweb
- MS-65 - Implement GetTableRowCount interface
- MS-45 - Implement DeleteTable interface
- MS-75 - cmake: change faiss version to 1.5.2; add CUDA gencode
- MS-81 - fix faiss ptx issue; change cuda gencode
- MS-84 - cmake: add arrow, jemalloc and jsoncons third party; default build option OFF
- MS-85 - add NetIO metric
- MS-96 - add new query interface for specified files
- MS-97 - Add S3 SDK for MinIO Storage
- MS-105 - Add MySQL
- MS-130 - Add prometheus_test
- MS-144 - Add nprobe config
- MS-147 - Enable IVF
- MS-130 - Add prometheus_test

## Task
- MS-74 - Change README.md in cpp
- MS-88 - Add support for arm architecture

# Milvus 0.2.0 (2019-05-31)

## Bug

- MS-32 - Fix thrift error
- MS-34 - Fix prometheus-cpp thirdparty
- MS-67 - Fix license check bug
- MS-76 - Fix pipeline crash bug
- MS-100 - cmake: fix AWS build issue
- MS-101 - change AWS build type to Release

## Improvement

- MS-20 - Clean Code Part 1

## New Feature

- MS-5 - Implement Auto Archive Feature
- MS-6 - Implement SDK interface part 1
- MS-16 - Implement metrics without prometheus
- MS-21 - Implement SDK interface part 2
- MS-26 - cmake. Add thirdparty packages
- MS-31 - cmake: add prometheus
- MS-33 - cmake: add -j4 to make third party packages build faster
- MS-27 - support gpu config and disable license build config in cmake
- MS-47 - Add query vps metrics
- MS-37 - Add query, cache usage, disk write speed and file data size metrics
- MS-30 - Use faiss v1.5.2
- MS-54 - cmake: Change Thrift third party URL to github.com
- MS-69 - prometheus: add all proposed metrics

## Task

- MS-1 - Add CHANGELOG.md
- MS-4 - Refactor the vecwise_engine code structure
- MS-62 - Search range to all if no date specified<|MERGE_RESOLUTION|>--- conflicted
+++ resolved
@@ -5,12 +5,9 @@
 # Milvus 0.5.0 (TODO)
 
 ## Bug
-<<<<<<< HEAD
-- MS-577 - Unittest Query randomly hung
-=======
 - MS-568 - Fix gpuresource free error
 - MS-572 - Milvus crash when get SIGINT
->>>>>>> c72d8ac1
+- MS-577 - Unittest Query randomly hung
 
 ## Improvement
 - MS-552 - Add and change the easylogging library
