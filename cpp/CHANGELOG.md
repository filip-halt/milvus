--- conflicted
+++ resolved
@@ -44,11 +44,8 @@
 - MS-403 - Add GpuCacheMgr
 - MS-404 - Release index after search task done avoid memory increment continues
 - MS-405 - Add delete task support
-<<<<<<< HEAD
 - MS-407 - Reconstruct MetricsCollector
-=======
 - MS-408 - Add device_id in resource construct function
->>>>>>> 88f4a8bf
 
 ## New Feature
 - MS-343 - Implement ResourceMgr
